--- conflicted
+++ resolved
@@ -246,16 +246,11 @@
         else:
             raise Exception("Either 'perimeter' or 'point' & 'radius' must be provided")
     # Fetch streets or railway
-<<<<<<< HEAD
     if layer in ['streets', 'railway', 'waterway']:
-        return get_streets(**kwargs, layer = layer)
+        return get_streets(**kwargs, layer=layer)
     # Fetch Coastline
     elif layer == 'coastline':
         return get_coast(**kwargs)
-=======
-    if layer in ["streets", "railway", "waterway"]:
-        return get_streets(**kwargs, layer=layer)
->>>>>>> fdb890c2
     # Fetch geometries
     else:
         return get_geometries(**kwargs)